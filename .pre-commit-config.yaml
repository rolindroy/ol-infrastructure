---
# See https://pre-commit.com for more information
# See https://pre-commit.com/hooks.html for more hooks
repos:
- repo: https://github.com/pre-commit/pre-commit-hooks
  rev: v4.0.1
  hooks:
  - id: trailing-whitespace
  - id: end-of-file-fixer
  - id: check-yaml
  - id: check-added-large-files
  - id: check-merge-conflict
  - id: check-toml
  - id: debug-statements
- repo: https://github.com/adrienverge/yamllint.git
  rev: v1.26.2
  hooks:
  - id: yamllint
    args: [--format, parsable, --strict, -d, relaxed]
- repo: https://github.com/jumanjihouse/pre-commit-hook-yamlfmt
  rev: 0.1.0
  hooks:
  - id: yamlfmt
    args: [--mapping, '2', --sequence, '2', --offset, '0', --width, '80']
- repo: https://github.com/asottile/pyupgrade
<<<<<<< HEAD
  rev: v2.23.1
=======
  rev: v2.23.3
>>>>>>> 5c6727bc
  hooks:
  - id: pyupgrade
    args:
    - --py37-plus
- repo: https://github.com/myint/autoflake/
  rev: v1.4
  hooks:
  - id: autoflake
    args:
    - --in-place
    - --ignore-init-module-imports
    - --expand-star-imports
    - --remove-unused-variables
    - --remove-all-unused-imports
- repo: https://github.com/Yelp/detect-secrets
  rev: v1.1.0
  hooks:
  - id: detect-secrets
    args:
    - --exclude-lines (^encryptedkey:|secure:|^secretsprovider:)
    - --exclude-files secrets/
    - --exclude-files poetry.lock
- repo: https://github.com/timothycrosley/isort
  rev: 5.9.3
  hooks:
  - id: isort
- repo: https://github.com/psf/black
  rev: 21.7b0
  hooks:
  - id: black
- repo: https://gitlab.com/PyCQA/flake8
  rev: 3.9.2
  hooks:
  - id: flake8
    additional_dependencies:
    - wemake-python-styleguide
    args:
    - --config=setup.cfg
    - --extend-ignore=D1
- repo: https://github.com/pre-commit/mirrors-mypy
  rev: v0.910
  hooks:
  - id: mypy
    additional_dependencies:
    - pydantic
    - types-PyYAML<|MERGE_RESOLUTION|>--- conflicted
+++ resolved
@@ -23,11 +23,7 @@
   - id: yamlfmt
     args: [--mapping, '2', --sequence, '2', --offset, '0', --width, '80']
 - repo: https://github.com/asottile/pyupgrade
-<<<<<<< HEAD
-  rev: v2.23.1
-=======
   rev: v2.23.3
->>>>>>> 5c6727bc
   hooks:
   - id: pyupgrade
     args:
